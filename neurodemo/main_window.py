# -*- coding: utf-8 -*-
"""
NeuroDemo - Physiological neuron sandbox for educational purposes
Luke Campagnola 2015
"""

# Starting to add a few type hints. This is very preliminary.
from __future__ import annotations
import typing

# make sure we get the right pyqtgraph.
from dataclasses import dataclass
import sys
import numpy as np
import pyqtgraph as pg

import pyqtgraph.parametertree as pt
from . import qt
import pyqtgraph.multiprocess as mp

import neurodemo
import neurodemo.units as NU
from neurodemo.channelparam import ChannelParameter
from neurodemo.channelparam import IonConcentrations
from neurodemo.clampparam import ClampParameter
from neurodemo.neuronview import NeuronView

pg.setConfigOption('antialias', True)

# Disable obnoxious app nap on OSX 
# Many thanks to https://github.com/minrk/appnope
# if sys.platform == 'darwin':
    # v = [int(x) for x in platform.mac_ver()[0].split('.')]
    # if (v[0] == 10 and v[1] >= 9) or v[0] >= 11:
    #     import appnope
    #     appnope.nope()

app = pg.mkQApp()
app.setStyle("Fusion")  # necessary to remove double labels on mac os w/pyqtgraph until PR is done


@dataclass
class IonClass:
    name: str = ""
    Cout: float = 1.0
    Cin: float = 1.0
    valence: float = 1.0
    Erev: float = 0.0
    enabled: bool = False


class DemoWindow(qt.QWidget):
    def __init__(self, multiprocessing=False):
        if multiprocessing:
            # Enable running simulation in background process:
            import pyqtgraph.multiprocess as mp
            self.proc = mp.QtProcess(debug=False)
        else:
            self.proc = None

        self.app = pg.mkQApp()
        self.app.setStyle("fusion")
        self.app.setStyleSheet("QLabel{font-size: 11pt;} QText{font-size: 11pt;} {QWidget{font-size: 8pt;}")
        self.app.setStyleSheet("QTreeWidgetItem{font-size: 9pt;}") #  QText{font-size: 11pt;} {QWidget{font-size: 8pt;}")

        if self.proc is None:
            print(sys.platform, "running without mp")
            # do not use remote process:
            self.ndemo = neurodemo
        else:
            print(sys.platform, "running with mp")
            self.ndemo = self.proc._import('neurodemo')

        self.scrolling_plot_duration = 1.0 * NU.s
        self.result_buffer = ResultBuffer(max_duration=self.scrolling_plot_duration)

        self.dt = 20e-6 * NU.s
        self.integrator = 'solve_ivp'
        self.sim = self.ndemo.Sim(temp=6.3, dt=self.dt)
        if self.proc is not None:
            self.sim._setProxyOptions(deferGetattr=True)  # only if using remote process
        self.neuron = self.ndemo.Section(name='soma')
        self.sim.add(self.neuron)
        
        self.hhna = self.neuron.add(self.ndemo.HHNa())
        self.leak = self.neuron.add(self.ndemo.Leak())
        self.hhk = self.neuron.add(self.ndemo.HHK())
        self.dexh = self.neuron.add(self.ndemo.IH())
        self.dexh.enabled = False
        self.lgna = self.neuron.add(self.ndemo.LGNa())
        self.lgkf = self.neuron.add(self.ndemo.LGKfast())
        self.lgks = self.neuron.add(self.ndemo.LGKslow())
        self.lgna.enabled = False
        self.lgkf.enabled = False
        self.lgks.enabled = False
        
        self.clamp = self.neuron.add(self.ndemo.PatchClamp(mode='ic'))
        
        mechanisms = [self.clamp, self.hhna, self.leak, self.hhk, self.dexh, self.lgna, self.lgkf, self.lgks]
        # loop to run the simulation indefinitely
        self.runner = self.ndemo.SimRunner(self.sim)
        self.runner.set_speed(0.2)

        # if using remote process (only on Windows):
        if self.proc is not None:
            self.runner.new_result.connect(mp.proxy(self.new_result, autoProxy=False, callSync='off'))
        else: # Darwin (macOS) and Linux:
            self.runner.new_result.connect(self.new_result) 

        # set up GUI
        qt.QWidget.__init__(self)

        self.fullscreen_widget = None
        self.resize(1400, 800)
        self.layout = qt.QGridLayout()
        self.layout.setContentsMargins(0, 0, 0, 0)
        self.setLayout(self.layout)
 
        self.splitter = qt.QSplitter(qt.Qt.Orientation.Horizontal)
        self.layout.addWidget(self.splitter, 0, 0,1, 1)
        self.ptree = pt.ParameterTree(showHeader=False)
        self.splitter.addWidget(self.ptree)
 
        self.ptree_stim = pt.ParameterTree(showHeader=False)
        self.splitter.addWidget(self.ptree_stim)
        
        self.plot_splitter = qt.QSplitter(qt.Qt.Orientation.Vertical)
        self.splitter.addWidget(self.plot_splitter)
        
        self.neuronview = NeuronView(self.neuron, mechanisms)
        self.plot_splitter.addWidget(self.neuronview)
        
        self.clamp_param = ClampParameter(self.clamp, self)
        self.ptree_stim.setParameters(self.clamp_param)
        self.clamp_param.plots_changed.connect(self.plots_changed)
        self.clamp_param.mode_changed.connect(self.mode_changed)

        self.channel_plots: typing.Dict[str, ScrollingPlot] = {}
        
        self.channel_params = [
            ChannelParameter(self.leak),
            ChannelParameter(self.hhna),
            ChannelParameter(self.hhk),
            ChannelParameter(self.dexh),
            ChannelParameter(self.lgna),
            ChannelParameter(self.lgkf),
            ChannelParameter(self.lgks),
        ]

        for ch in self.channel_params:
            ch.plots_changed.connect(self.plots_changed)

        self.ion_concentrations = [
            IonConcentrations(IonClass(name='Na', Cout=140.0, Cin=8.0, valence=+1, enabled=False)),
            IonConcentrations(IonClass(name='K', Cout=4., Cin=140., valence=+1, enabled=False)),
            IonConcentrations(IonClass(name='Cl', Cout=140., Cin=20., valence=-1, enabled=False)),
        ]
        for ion in self.ion_concentrations:
            ion.updateErev(self.sim.temp)  # match temperature with an update
        
        self.params = pt.Parameter.create(name='Parameters', type='group', children=[
            dict(name='Preset', type='list', value='HH AP', values=['Passive', 'HH AP', 'LG AP']),
            dict(name='Run/Stop', type='action', value=False),
            dict(name="dt", type='float', value=20e-6, limits=[2e-6, 200e-6], suffix='s', siPrefix=True),
            dict(name="Method", type='list', value="solve_ivp", values=['solve_ivp', 'odeint']),
            dict(name='Speed', type='float', value=self.runner.speed, limits=[0.001, 10], step=0.5, minStep=0.001, dec=True),
            dict(name="Plot Duration", type='float', value=1.0, limits=[0.1, 10], suffix='s', siPrefix=True, step=0.2),
            dict(name='Temp', type='float', value=self.sim.temp, limits=[0., 41.], suffix='C', step=1.0),
            dict(name='Capacitance', type='float', value=self.neuron.cap, limits=[0.1e-12, 1000.e-12], suffix='F', siPrefix=True, dec=True, children=[
                dict(name='Plot Current', type='bool', value=False),
            ]),
            dict(name='Ions', type='group', children=self.ion_concentrations),            
            dict(name='Cell Schematic', type='bool', value=True, children=[
                dict(name='Show Circuit', type='bool', value=False),
            ]),
            # self.clamp_param,  # now in the adjacent window
            dict(name='Ion Channels', type='group', children=self.channel_params),
        ])

        # Now that add_plot() sets x-axis limits, it must be called after defining self.params,
        # which contains info about the plot duration.
        self.vm_plot = self.add_plot('soma.V', 'Membrane Potential', 'V')
        self.splitter.setSizes([300, 300, 800])

        self.ptree.setParameters(self.params)
        self.params.sigTreeStateChanged.connect(self.params_changed)
        # make Run/Stop button change color to indicate running state
        p = self.params.child("Run/Stop")
        rsbutton = list(p.items.keys())[0].button
        rsbutton.setCheckable(True)  # toggle
        rsbutton.setStyleSheet("QPushButton { background-color: #225522}"
                               "QPushButton:checked { background-color: #882222}" )

        # self.start()  # if autostart desired

        self.clamp_param['Plot Current'] = True
        self.clamp_param['Plot Command'] = True

        # Set default heights of neuronview, membrane voltage, and other initial scrolling graphs.
        self.plot_splitter.setSizes([300, 500] + [200] * (len(self.plot_splitter.sizes()) - 2))

        # Any additional plots must be added after setting default heights
        self.pause_shortcut = qt.QShortcut(qt.QKeySequence('Space'), self)
        self.pause_shortcut.activated.connect(self.pause)
        self.slow_shortcut = qt.QShortcut(qt.QKeySequence('-'), self)
        self.slow_shortcut.activated.connect(self.slower)
        self.fast_shortcut = qt.QShortcut(qt.QKeySequence('='), self)
        self.fast_shortcut.activated.connect(self.faster)
        self.fullscreen_shortcut = qt.QShortcut(qt.QKeySequence('F11'), self)
        self.fullscreen_shortcut.activated.connect(self.fullscreen)

        #self.fullscreen_shortcut.setContext().Qt.ShortcutContext(qt.Qt.ApplicationShortcut)
        self.show()

    def params_changed(self, root, changes):
        for param, change, val in changes:
            path = self.params.childPath(param)
            if path[0] == "Run/Stop":
                if self.running() is True:
                    self.stop()
                else:
                    self.start()
            if change != 'value':
                continue

            elif param is self.params.child('Speed'):
                self.runner.set_speed(val)
            elif param is self.params.child('dt'):
                self.reset_dt(val)
            elif param is self.params.child("Method"):
                self.integrator = val
                self.sim.set_integrator(val)
            elif param is self.params.child('Plot Duration'):
                self.set_scrolling_plot_duration(val)
            elif param is self.params.child('Temp'):
                self.sim.temp = val
                # also update the ion channel values = specifically Erev
                for ion in self.ion_concentrations:
                    ion.updateErev(self.sim.temp)
            elif param is self.params.child('Capacitance'):
                self.neuron.cap = val
            elif param is self.params.child('Capacitance', 'Plot Current'):
                if val:
                    self.add_plot('soma.I', "Membrane Capactiance", 'I')
                else:
                    self.remove_plot('soma.I')
            elif param is self.params.child('Preset'):
                self.load_preset(val)
            elif param is self.params.child('Cell Schematic'):
                self.neuronview.setVisible(val)
            elif param is self.params.child('Cell Schematic', 'Show Circuit'):
                self.neuronview.show_circuit(val)
            elif param is self.params.child('Ions', 'Na'):
                if val: # checkbox checked
                    self.use_calculated_erev()
                else:  # not checked
                    self.use_default_erev()
            elif param in [  # change in ion concentrations and erev... 
                    self.params.child('Ions', "Na", "[C]in"),
                    self.params.child('Ions', "Na", "[C]out"),
                    self.params.child('Ions', "K", "[C]in"),
                    self.params.child('Ions', "K", "[C]out"),
                    self.params.child('Ions', "Cl", "[C]in"),
                    self.params.child('Ions', "Cl", "[C]out"),
                ] and self.params.child('Ions', 'Na').value():
                self.use_calculated_erev()  # force update of erevs

    def plots_changed(self, param, channel, name, plot):
        key = channel.name + '.' + name
        if plot:
            self.add_plot(key, param.name(), name)
        else:
            self.remove_plot(key)

    def command_units(self):
        return 'V' if self.clamp_param['Mode'] == 'vc' else 'A'

    def mode_changed(self):
        key = self.clamp.name + '.cmd'
        if key in self.channel_plots:
            plt = self.channel_plots[key]
            plt.setLabels(left=(plt.label_name, self.command_units()))

    def add_plot(self, key, pname, name) -> ScrollingPlot:
        # decide on y range, label, and units for new plot
        yranges = {
            'V': (-100*NU.mV, 50*NU.mV),
            'cmd': None,
            'I': (-1*NU.nA, 1*NU.nA),
            'G': (0, 100*NU.nS),
            'OP': (0, 1),
            'm': (0, 1),
            'h': (0, 1),
            'n': (0, 1),
        }
        color = {'I': 'c', 'G': 'y', 'OP': 'g', 'V': 'w'}.get(name, 0.7)
        units = {'I': 'A', 'G': 'S', 'V': 'V', 'cmd': self.command_units()}
        label = pname + ' ' + name
        if name in units:
            label = (label, units[name])
            
        # create new scrolling plot
        plt = ScrollingPlot(dt=self.dt, npts=int(self.scrolling_plot_duration / self.dt),
                            labels={'left': label}, pen=color)
        plt.label_name = label[0]

        if hasattr(self, 'vm_plot'):
            plt.setXLink(self.vm_plot)
        else:
            plt.setXRange(-self.scrolling_plot_duration, 0)
        yrange = yranges.get(name, (0, 1))
        if yrange is None:
            plt.enableAutoRange(y=True)
        else:
            plt.setYRange(*yrange)

        # Add a vertical line
        plt.hover_line = pg.InfiniteLine(pos=0, angle=90, movable=False)
        plt.addItem(plt.hover_line, ignoreBounds=True)
        plt.hover_line.setVisible(False)

        # register this plot for later..
        self.channel_plots[key] = plt

        # Prevent user from zooming out beyond actual data time limits
        plt.setLimits(xMin=-self.params['Plot Duration'], xMax=0)
        
        # add new plot to splitter and resize all accordingly
        sizes = self.plot_splitter.sizes()
        self.plot_splitter.addWidget(plt)
        size = self.plot_splitter.height() / (len(sizes) + 1.)
        r = len(sizes) / (len(sizes)+1)
        sizes = [int(s * r) for s in sizes] + [int(size)]
        self.plot_splitter.setSizes(sizes)

        # Ask sequence plotter to update as well
        self.clamp_param.add_plot(key, label)

        # Track mouse over plot
        plt.plotItem.scene().sigMouseHover.connect(self.mouse_moved_over_plot)

        return plt
            
    def remove_plot(self, key):
        plt = self.channel_plots.pop(key)
        self.clamp_param.remove_plot(key)
        plt.plotItem.scene().sigMouseHover.disconnect(self.mouse_moved_over_plot)
        plt.setParent(None)
        plt.close()
        
    def mouse_moved_over_plot(self, items):
        # only process hover events while paused
        if self.running():
            return
        if len(items) == 0:
            # Can happen if mouse is dragged past valid time limit
            return
        item = items[0]
        widget = item.getViewWidget()
        globalPos = qt.QCursor.pos()
        localPos = widget.mapFromGlobal(globalPos)
        scenePos = item.mapFromDevice(localPos)
<<<<<<< HEAD
        if not hasattr(item, 'vb'):
            # Can happen if mouse dragged past valid time limit
            return
        viewPos = item.vb.mapSceneToView(scenePos)
        self.set_hover_time(viewPos.x())
=======
        if isinstance(item, pg.PlotItem):
            viewPos = item.vb.mapSceneToView(scenePos)
            self.set_hover_time(viewPos.x())
>>>>>>> 7e3157a0

    def set_hover_time(self, t):
        """Move vertical lines to time *t* and update the schematic accordingly.
        """
        for plt in self.channel_plots.values():
            plt.hover_line.setVisible(True)
            plt.hover_line.setPos(t)
        state = self.result_buffer.get_state_at_time(t)
        if state is not None:
            self.neuronview.update_state(state)

    def running(self):
        return self.runner.running()

    def start(self, **kwargs):
        self.runner.start(blocksize=2048, **kwargs)
        for plt in self.channel_plots.values():
            plt.hover_line.setVisible(False)
        
    def stop(self):
        self.runner.stop()

    def reset_dt(self, val):
        was_running = self.running()
        if was_running:
            self.stop()
        self.dt = val

        self.clamp_param.set_dt(self.dt)
        self.sim.change_dt(self.dt)
        if was_running:
            self.start() # restart.
        # make sure to change dt elsewhere as well.
        self.set_scrolling_plot_dt(self.dt)

    def set_scrolling_plot_dt(self, val):
        was_running = self.running()
        if was_running:
            self.stop()
        for k in self.channel_plots.keys():
            self.channel_plots[k].set_dt(val)
        if was_running:
            self.start() # restart.

    def set_scrolling_plot_duration(self, val):
        self.scrolling_plot_duration = val
        # Update x-axis limits for membrane voltage plot, so we don't "lose" the traces by accident.
        self.vm_plot.setLimits(xMin=-val)
        for k in self.channel_plots.keys():
            self.channel_plots[k].set_duration(val)
            # Update range and x-limits on all other ScrollingPlot objects
            # Note: ScrollingPLot.setLimits() and .setXRange() are wrapped from pyqtgraph ViewBox
            self.channel_plots[k].setLimits(xMin=-val, xMax=0)
            self.channel_plots[k].setXRange(-val, 0)

    def pause(self):
        self.params['Run'] = not self.params['Run']

    def slower(self):
        self.params['Speed'] *= 0.5
        
    def faster(self):
        self.params['Speed'] = min(self.params['Speed'] * 2.0, 10)

    def fullscreen(self):
        if self.fullscreen_widget is None:
            w = qt.QApplication.focusWidget()
            ind = self.plot_splitter.indexOf(w)
            if ind < 0:
                return
            self.fs_widget_index = ind
            w.setParent(None)
            w.showFullScreen()
            self.fullscreen_widget = w
        else:
            self.fullscreen_widget.showNormal()
            self.plot_splitter.insertWidget(self.fs_widget_index, self.fullscreen_widget)
            self.fullscreen_widget = None
        
    def new_result(self, result):
        for k, plt in self.channel_plots.items():
            if k not in result:
                continue
            if isinstance(result[k], float):
                plt.append(result[k])
            else:
                plt.append(result[k][1:])
            
        # Let the clamp decide which triggered regions of the data to extract
        # for pulse plots
        self.clamp_param.new_result(result)
        
        # update the schematic
        self.neuronview.update_state(result.get_final_state())

        # store a running buffer of results
        self.result_buffer.add(result)

    def _get_Eh(self):
        ENa = self.params.child('Ions', 'Na')
        ena = ENa.param('Erev').value()
        Ek = self.params.child('Ions', 'K')
        ek = Ek.param('Erev').value()
        x = 0.75  # this sets ration of gk to gna given ions
        eh = x*ek + (1.0-x)*ena  # gives -43 mV when ena is 50 and ek is -74
        return eh

    def _get_Eleak(self):
        ENa = self.params.child('Ions', 'Na')
        ena = ENa.param('Erev').value()
        Ek = self.params.child('Ions', 'K')
        ek = Ek.param('Erev').value()
        x = 0.84677419  # gives -55 mV when ena is 50 and ek is -74
        eleak = x*ek + (1.0-x)*ena  
        return eleak

    def use_calculated_erev(self):
        chans = self.params.child('Ion Channels')
        ENa = self.params.child('Ions', 'Na')
        ENa_erev = ENa.param('Erev').value()
        for ch in ["INa", "INa1"]:
            chans[f"soma.{ch:s}", 'Erev'] = ENa_erev
        Ek = self.params.child('Ions', 'K')
        EK_erev = Ek.param('Erev').value()
        for ch in ["IK", "IKf", "IKs"]:
            chans[f"soma.{ch:s}", 'Erev'] = EK_erev
        ECl = self.params.child('Ions', 'Cl')
        ECl_erev = ECl.param('Erev').value()
        # for ch in ["ICl"]:
        #     chans[f"soma.{ch:s}", 'Erev'] = ECl.param('Erev').value()
        Eleak_erev = self._get_Eleak()
        for ch in ["Ileak"]:
            chans[f"soma.{ch:s}", 'Erev'] = Eleak_erev
        Eh_erev = self._get_Eh()
        for ch in ["IH"]:
            chans[f"soma.{ch:s}", 'Erev'] = Eh_erev
        self.set_hh_erev(ENa_erev, EK_erev, Eleak_erev, Eh_erev)
        self.set_lg_erev(ENa_erev, EK_erev, EK_erev, -55*NU.mV)
    
    def use_default_erev(self):
        chans = self.params.child('Ion Channels')
        ENa_revs = {"INa": 50, "INa1": 74}
        for ch in ["INa", "INa1"]:
            chans[f"soma.{ch:s}", 'Erev'] = ENa_revs[ch]
        EK_revs = {"IK": -74, "IKf": -90, "IKs": -90}
        for ch in ["IK", "IKf", "IKs"]:
            chans[f"soma.{ch:s}", 'Erev'] = EK_revs[ch]
        Eh_revs = {"IH": -43,}
        for ch in ["IH"]:
            chans[f"soma.{ch:s}", 'Erev'] = Eh_revs[ch]
        self.set_hh_erev(ENa_revs["INa"], EK_revs["IK"], -55*NU.mV, Eh_revs["IH"])
        self.set_lg_erev(ENa_revs["INa1"], EK_revs["IKf"], EK_revs["IKs"], -55*NU.mV, )

    def set_hh_erev(self, ENa_erev=50*NU.mV, EK_erev=-74*NU.mV,
                    Eleak_erev=-55*NU.mV, Eh_erev=-43*NU.mV):
        """Set new reversal potentials for the HH currents

        Args:
            ENa_erev (float): new value for Na channel
            EK_erev (float): new value for K channel
            Eleak_erev (float): new value for leak channel
            Eh_erev (float): new value for dexh (IH)
        """
        self.hhna.set_erev(ENa_erev)
        self.hhk.set_erev(EK_erev)
        self.dexh.set_erev(Eh_erev)
        self.leak.set_erev(Eleak_erev)

    def set_lg_erev(self, ENa_erev=74*NU.mV, EKf_erev=-90*NU.mV,
                EKs_erev=-90*NU.mV, Eleak_erev=-70*NU.mV):
        """Set new reversal potentials for the LG currents

        Args:
            ENa_erev (float): new value for Na channel
            EKf_erev (float): new value for Kf channel
            EKs_erev (float): new value for Ks channel
            Eleak_erev (float): new value for leak channel
        """
        self.lgna.set_erev(ENa_erev)
        self.lgkf.set_erev(EKf_erev)
        self.lgks.set_erev(EKs_erev)
        self.leak.set_erev(Eleak_erev)

    def set_ions_off(self):
        """Turn off use of ion concentrations, and reset
        all of the checkboxes associated with those.
        """
        self.params.child('Ions', 'Na').setValue(False)
        self.params.child('Ions', 'K').setValue(False)
        self.params.child('Ions', 'Cl').setValue(False)

    def load_preset(self, preset):
        """Load preset configurations for the simulations.

        Args:
            preset (string): which preset values to select and load

        Raises:
            ValueError: if preset is not known.
        """
        if preset == 'Passive':
            self.params['Temp'] = 6.3
            self.params['Speed'] = 1.0
            self.clamp_param['Plot Current'] = False
            self.clamp_param['Plot Voltage'] = False
            chans = self.params.child('Ion Channels')
            chans['soma.Ileak'] = True
            chans['soma.Ileak', 'Erev'] = 0
            chans['soma.Ileak', "Gmax"] = 1*NU.nS
            chans['soma.INa'] = False
            chans['soma.IK'] = False
            chans['soma.IH'] = False
            chans['soma.INa1'] = False
            chans['soma.IKf'] = False
            chans['soma.IKs'] = False
            self.set_ions_off()
            self.neuron.set_default_erev()

        elif preset == 'HH AP':
            self.params['Temp'] = 6.3
            self.params['Speed'] = 1.0
            chans = self.params.child('Ion Channels')
            chans['soma.Ileak'] = True
            chans['soma.Ileak', 'Erev'] = -55*NU.mV
            chans['soma.Ileak', "Gmax"] = 1*NU.nS
            chans['soma.INa'] = True
            chans['soma.IK'] = True
            chans['soma.IH'] = False
            chans['soma.INa1'] = False
            chans['soma.IKf'] = False
            chans['soma.IKs'] = False
            self.set_ions_off()
            self.set_hh_erev()

        elif preset == 'LG AP':
            self.params['Temp'] = 37
            self.params['Speed'] = 1.0
            chans = self.params.child('Ion Channels')
            chans['soma.Ileak'] = True
            chans['soma.Ileak', 'Erev'] = -70*NU.mV
            chans['soma.Ileak', 'Gmax'] = 2.5*NU.nS
            chans['soma.INa'] = False
            chans['soma.IK'] = False
            chans['soma.IH'] = False
            chans['soma.INa1'] = True
            chans['soma.INa1', "Erev"] = 74 * NU.mV
            chans['soma.IKf'] = True
            chans['soma.IKf', "Erev"] = -90 * NU.mV
            chans['soma.IKs'] = True
            chans['soma.IKs', "Erev"] = -90 * NU.mV
            self.set_ions_off()
            self.set_lg_erev()
        else:
            raise ValueError("Preset is not one of the implemented values")
            
        self.params['Preset'] = preset

    def closeEvent(self, ev):
        self.runner.stop()
        # self.proc.close()
        qt.QApplication.instance().quit()


class ScrollingPlot(pg.PlotWidget):
    def __init__(self, dt, npts, pen='w', **kwds):
        pg.PlotWidget.__init__(self, **kwds)
        self.showGrid(True, True)
        self.data_curve = self.plot(pen=pen)
        self.data = np.array([], dtype=float)
        self.npts = npts
        self.dt = dt
        self.plot_duration = 1.0
    
    def set_dt(self, dt):
        self.dt = dt
        # update npts as well
        self.npts=int(self.plot_duration / self.dt)
        # print(self.plot_duration, self.npts, self.dt)

    def set_duration(self, dur):
        self.plot_duration = dur
        self.npts=int(self.plot_duration / self.dt)
        self.setXRange(-self.plot_duration, 0)
        # print(self.plot_duration, self.npts, self.dt, len(self.data))

    def append(self, data):
        # print("len data, len self.data: ", len(data), len(self.data))
        self.data = np.concatenate((self.data, data), axis=0)
        if len(self.data) >= self.npts:
            self.data = self.data[-self.npts:]
        t = np.arange(len(self.data)) * self.dt
        t -= t[-1]
        # print("appending npts: ", len(self.data), self.npts, self.dt, self.plot_duration)
        self.data_curve.setData(t, self.data)


class ResultBuffer:
    def __init__(self, max_duration=10):
        self.max_duration = max_duration
        self.results = []

    def add(self, result):
        self.results.append(result)

    def get_state_at_time(self, t):
        if len(self.results) == 0:
            return None
        if t < 0:
            t = self.results[-1]['t'][-1] + t
        for result in self.results:
            if result['t'][0] <= t <= result['t'][-1]:
                return result.get_state_at_time(t)
        return None<|MERGE_RESOLUTION|>--- conflicted
+++ resolved
@@ -360,17 +360,9 @@
         globalPos = qt.QCursor.pos()
         localPos = widget.mapFromGlobal(globalPos)
         scenePos = item.mapFromDevice(localPos)
-<<<<<<< HEAD
-        if not hasattr(item, 'vb'):
-            # Can happen if mouse dragged past valid time limit
-            return
-        viewPos = item.vb.mapSceneToView(scenePos)
-        self.set_hover_time(viewPos.x())
-=======
         if isinstance(item, pg.PlotItem):
             viewPos = item.vb.mapSceneToView(scenePos)
             self.set_hover_time(viewPos.x())
->>>>>>> 7e3157a0
 
     def set_hover_time(self, t):
         """Move vertical lines to time *t* and update the schematic accordingly.
