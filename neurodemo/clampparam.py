# -*- coding: utf-8 -*-
"""
NeuroDemo - Physiological neuron sandbox for educational purposes
Luke Campagnola 2015
"""
from __future__ import division, unicode_literals
import numpy as np
from pyqtgraph.Qt import QtGui, QtCore
import pyqtgraph.parametertree as pt
from .sequenceplot import SequencePlotWindow
from .units import *

class ClampParameter(pt.parameterTypes.SimpleParameter):
    # emitted when a plot should be shown or hidden
    plots_changed = QtCore.Signal(object, object, object, object)  # self, channel, name, on/off
    
    def __init__(self, clamp, sim):
        self.clamp = clamp
        self.sim = sim
        self.dt = sim.dt
        self.plot_win = SequencePlotWindow()
        
        self.triggers = []  # items are (trigger_time, pointer, trigger_buffer, (mode, amp, cmd, seq_ind, seq_len))
        self.plot_keys = []
        pt.parameterTypes.SimpleParameter.__init__(self, name='Patch Clamp', type='bool', value=True, children=[
            dict(name='Mode', type='list', values={'Current Clamp': 'ic', 'Voltage Clamp': 'vc'}, value='ic'),
            dict(name='Holding', type='float', value=0, suffix='A', siPrefix=True, step=10*pA),
            #dict(name='Ideal', type='bool', value=True),
            dict(name='Pipette Capacitance', type='float', value=clamp.cpip, limits=[0.01*pF, None], suffix='F', siPrefix=True, dec=True, step=0.5),
            dict(name='Access Resistance', type='float', value=clamp.ra, limits=[10*kOhm, None], suffix='Ω', siPrefix=True, step=0.5, dec=True),
            dict(name='Plot Current', type='bool', value=False),
            dict(name='Plot Voltage', type='bool', value=False),
            dict(name='Pulse', type='group', children=[
                dict(name='Capture Results', type='bool', value=False),
                dict(name='Pulse Once', type='action'),
                dict(name='Amplitude', type='float', value=50*pA, suffix='A', siPrefix=True, dec=True),
                dict(name='Pre-delay', type='float', value=20*ms, suffix='s', siPrefix=True, limits=[0, None], step=5e-3),
                dict(name='Duration', type='float', value=50*ms, suffix='s', siPrefix=True, limits=[0, None], step=5e-3),
                dict(name='Post-delay', type='float', value=50*ms, suffix='s', siPrefix=True, limits=[0, None], step=5e-3),
                dict(name='Pulse Sequence', type='action'),
                dict(name='Start Amplitude', type='float', value=-50*pA, suffix='A', siPrefix=True, dec=True),
                dict(name='Stop Amplitude', type='float', value=50*pA, suffix='A', siPrefix=True, dec=True),
                dict(name='Pulse Number', type='int', value=11, limits=[2,None]),
            ]),
        ])
        self.sigTreeStateChanged.connect(self.treeChange)
        self.child('Pulse', 'Pulse Once').sigActivated.connect(self.pulse_once)
        self.child('Pulse', 'Pulse Sequence').sigActivated.connect(self.pulse_sequence)

    def treeChange(self, root, changes):
        for param, change, val in changes:
            if change != 'value':
                continue
            if param is self:
                self.clamp.enabled = val
            elif param is self.child('Mode'):
                self.set_mode(val)
            elif param is self.child('Holding'):
                self.clamp.set_holding(self.mode(), val)
            elif param is self.child('Pipette Capacitance'):
                self.clamp.cpip = val
            elif param is self.child('Access Resistance'):
                self.clamp.ra = val
            elif param is self.child('Plot Current'):
                self.plots_changed.emit(self, self.clamp, 'I', val)
            elif param is self.child('Plot Voltage'):
                self.plots_changed.emit(self, self.clamp, 'V', val)
            #elif param is self.child('Ideal'):
                #self.child('Pipette Capacitance').setOpts(visible=not val)
                #self.child('Access Resistance').setOpts(visible=not val)
                #self.clamp.set_ideal(val)

    def mode(self):
        return self['Mode']

    def set_mode(self, mode):
        self.clamp.set_mode(mode)
        suff = {'ic': 'A', 'vc': 'V'}[mode]
        amp, start, stop, step = {'ic': (-10*pA, -100*pA, 100*pA, 10*pA), 
                                  'vc': (-10*mV, -40*mV, 100*mV, 5*mV)}[mode]
        self.sigTreeStateChanged.disconnect(self.treeChange)
        try:
            self.child('Holding').setOpts(suffix=suff, value=self.clamp.holding[mode], step=step)
            self.child('Pulse', 'Amplitude').setOpts(suffix=suff, value=amp, step=step)
            self.child('Pulse', 'Start Amplitude').setOpts(suffix=suff, value=start, step=step)
            self.child('Pulse', 'Stop Amplitude').setOpts(suffix=suff, value=stop, step=step)
        finally:
            self.sigTreeStateChanged.connect(self.treeChange)
            
    def pulse_template(self):
        d1 = self['Pulse', 'Pre-delay']
        d2 = self['Pulse', 'Duration']
        d3 = self['Pulse', 'Post-delay']
        dur = d1 + d2 + d3
<<<<<<< HEAD
        npts = dur / self.dt
        cmd = np.empty(int(npts))
        i1 = int(d1 / self.dt)
        i2 = int(i1 + d2 / self.dt)
=======
        npts = int(dur / self.dt)
        cmd = np.empty(npts)
        i1 = int(d1 / self.dt)
        i2 = i1 + int(d2 / self.dt)
>>>>>>> 85c31aa7
        cmd[:] = self['Holding']
        return cmd, i1, i2
        
    def pulse_once(self):
        cmd, i1, i2 = self.pulse_template()
        amp = self['Pulse', 'Amplitude']
        cmd[i1:i2] += amp
        t = self.clamp.queue_command(cmd, self.dt)
        if self['Pulse', 'Capture Results']:
            info = {'mode': self.mode(), 'amp': amp, 'cmd': cmd, 'seq_ind': 0, 'seq_len': 0}
            self.add_trigger(len(cmd), t, info)
    
    def pulse_sequence(self):
        cmd, i1, i2 = self.pulse_template()
        cmds = []
        amps = np.linspace(self['Pulse', 'Start Amplitude'],
                           self['Pulse', 'Stop Amplitude'],
                           self['Pulse', 'Pulse Number'])
        for amp in amps:
            cmd2 = cmd.copy()
            cmd2[i1:i2] += amp
            cmds.append(cmd2)
        
        times = self.clamp.queue_commands(cmds, self.dt)
        for i, t in enumerate(times):
            info = {'mode': self.mode(), 'amp': amps[i], 'cmd': cmds[i], 'seq_ind': i, 'seq_len': len(amps)}
            self.add_trigger(len(cmd), t, info)
    
    def add_trigger(self, n, t, info):
        buf = np.empty(n, dtype=[(str(k), float) for k in self.plot_keys + ['t']])
        self.triggers.append([t, 0, buf, info])
    
    def add_plot(self, key, label):
        self.plot_keys.append(key)
        self.triggers = []
        self.plot_win.add_plot(key, label)
        
    def remove_plot(self, key):
        self.plot_keys.remove(key)
        self.triggers = []
        self.plot_win.remove_plot(key)
    
    def new_result(self, result):
        if len(self.triggers) == 0:
            return
        t = result['t']
        tt, ptr, buf, info = self.triggers[0]
        if tt > t[-1]:
            # no triggers ready
            return
        
        # Copy data from result to trigger buffer
        i = max(0, int(np.round((tt - t[0]) / self.dt))) # index of trigger within new data
        npts = min(len(buf)-ptr, len(t)-i) # number of samples to copy from new data
        for k in self.plot_keys:
            buf[k][ptr:ptr+npts] = result[k][i:i+npts] 
            
        ptr += npts
        if ptr >= buf.shape[0]:
            # If the trigger buffer is full, plot and remove
            self.plot_win.plot(np.arange(buf.shape[0])*self.dt, buf, info)
            self.triggers.pop(0)
            if len(t) > npts:
                # If there is data left over, try feeding it to the next trigger
                result = dict([(k, result[k][i+npts:]) for k in result])
                self.new_result(result)
        else:
            # otherwise, update the pointer and wait for the next result
            self.triggers[0][1] = ptr<|MERGE_RESOLUTION|>--- conflicted
+++ resolved
@@ -92,17 +92,10 @@
         d2 = self['Pulse', 'Duration']
         d3 = self['Pulse', 'Post-delay']
         dur = d1 + d2 + d3
-<<<<<<< HEAD
-        npts = dur / self.dt
-        cmd = np.empty(int(npts))
-        i1 = int(d1 / self.dt)
-        i2 = int(i1 + d2 / self.dt)
-=======
         npts = int(dur / self.dt)
         cmd = np.empty(npts)
         i1 = int(d1 / self.dt)
         i2 = i1 + int(d2 / self.dt)
->>>>>>> 85c31aa7
         cmd[:] = self['Holding']
         return cmd, i1, i2
         
