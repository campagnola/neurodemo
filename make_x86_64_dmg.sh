# If the DMG already exists, delete it.
test -f "dist/neurodemo_x86_64.dmg" && rm "dist/neurodemo_x86_64.dmg"
sleep 3
<<<<<<< HEAD
test -f "dist/demo.dmg" && rm "dist/demo.dmg"
sleep 3

# make x86_64 app

=======
test -f "dist/neurodemo.dmg" && rm "dist/neurodemo.dmg"

# make x86_64 app
#
>>>>>>> d570dc00
rm -rf build dist
python setup_x86_64.py py2app
mkdir -p dist/dmg
sleep 3

cp -r "dist/neurodemo.app" dist/dmg

# get create-dmg from homebrew
create-dmg \
--volname "neurodemo" \
--volicon "icon.icns" \
--window-pos 300 300 \
--window-size 400 300 \
--icon-size 32 \
--icon "neurodemo.app" 100 100 \
--hide-extension "neurodemo.app" \
--app-drop-link 250 100 \
<<<<<<< HEAD
"dist/demo_x86_64.dmg" \
=======
--no-internet-enable \
"dist/neurodemo_x86_64.dmg" \
>>>>>>> d570dc00
"dist/dmg/"

# hdiutil create -srcFolder dist -o dmg/neurodemo
<|MERGE_RESOLUTION|>--- conflicted
+++ resolved
@@ -1,21 +1,13 @@
 # If the DMG already exists, delete it.
-test -f "dist/neurodemo_x86_64.dmg" && rm "dist/neurodemo_x86_64.dmg"
+test -f "dist/demo_x86_64.dmg" && rm "dist/demo_x86_64.dmg"
 sleep 3
-<<<<<<< HEAD
-test -f "dist/demo.dmg" && rm "dist/demo.dmg"
-sleep 3
-
-# make x86_64 app
-
-=======
 test -f "dist/neurodemo.dmg" && rm "dist/neurodemo.dmg"
 
 # make x86_64 app
 #
->>>>>>> d570dc00
-rm -rf build dist
-python setup_x86_64.py py2app
-mkdir -p dist/dmg
+# rm -rf build dist
+# python setup_x86_64.py py2app
+# mkdir -p dist/dmg
 sleep 3
 
 cp -r "dist/neurodemo.app" dist/dmg
@@ -30,12 +22,8 @@
 --icon "neurodemo.app" 100 100 \
 --hide-extension "neurodemo.app" \
 --app-drop-link 250 100 \
-<<<<<<< HEAD
+--no-internet-enable \
 "dist/demo_x86_64.dmg" \
-=======
---no-internet-enable \
-"dist/neurodemo_x86_64.dmg" \
->>>>>>> d570dc00
 "dist/dmg/"
 
 # hdiutil create -srcFolder dist -o dmg/neurodemo
